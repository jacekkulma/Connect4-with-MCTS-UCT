import numpy as np
import random
import pygame
import sys
import math
<<<<<<< HEAD
import external.connect4.connect4_with_ai as c4
from mcts_interface import get_mcts_move, get_mcts_move_with_analysis
=======
from utils import create_board, drop_piece, is_valid_location, get_next_open_row, print_board, winning_move, minimax, draw_board, create_screen
>>>>>>> b5a293a5

def play_game(model, row_count=6, column_count=7, squaresize=100, blue=(0,0,255), black=(0,0,0),
			   red=(255,0,0), yellow=(255,255,0)):
	width = column_count * squaresize
	radius = int(squaresize/2 - 5)

	PLAYER = 0
	AI = 1

	EMPTY = 0
	PLAYER_PIECE = 1
	AI_PIECE = 2

	board = create_board()
	print_board(board)
	game_over = False

	pygame.init()

	screen = create_screen()
	draw_board(board, PLAYER_PIECE, AI_PIECE, screen)
	pygame.display.update()

	myfont = pygame.font.SysFont("monospace", 75)

	turn = random.randint(PLAYER, AI)

	
	while not game_over:

		for event in pygame.event.get():
			if event.type == pygame.QUIT:
				sys.exit()

			if event.type == pygame.MOUSEMOTION:
				pygame.draw.rect(screen, black, (0,0, width, squaresize))
				posx = event.pos[0]
				if turn == PLAYER:
					pygame.draw.circle(screen, red, (posx, int(squaresize/2)), radius)

			pygame.display.update()

			if event.type == pygame.MOUSEBUTTONDOWN:
				pygame.draw.rect(screen, black, (0,0, width, squaresize))
				#print(event.pos)
				# Ask for Player 1 Input
				if turn == PLAYER:
					posx = event.pos[0]
					col = int(math.floor(posx/squaresize))

					if is_valid_location(board, col):
						row = get_next_open_row(board, col)
						drop_piece(board, row, col, PLAYER_PIECE)

						if winning_move(board, PLAYER_PIECE):
							label = myfont.render("Player 1 wins!!", 1, red)
							screen.blit(label, (40,10))
							game_over = True

						turn += 1
						turn = turn % 2

						print_board(board)
						draw_board(board, PLAYER_PIECE, AI_PIECE, screen)


<<<<<<< HEAD
	# # Ask for Player 2 Input
	if turn == AI and not game_over:

		#col = random.randint(0, COLUMN_COUNT-1)
		#col = pick_best_move(board, AI_PIECE)
		col, stats = get_mcts_move_with_analysis(board, time_limit=5)
		print(f"AI thinking: {stats['iterations']} iterations, {stats['win_rate']:.2f} win rate")
=======
		# # Ask for Player 2 Input
		if turn == AI and not game_over:				

			#col = random.randint(0, COLUMN_COUNT-1)
			#col = pick_best_move(board, AI_PIECE)
			col, model_score = model(board, 5, -math.inf, math.inf, False, PLAYER_PIECE, AI_PIECE, EMPTY)
			col = int(col)
>>>>>>> b5a293a5

			if is_valid_location(board, col):
				#pygame.time.wait(500)
				row = get_next_open_row(board, col)
				drop_piece(board, row, col, AI_PIECE)

				if winning_move(board, AI_PIECE):
					label = myfont.render("Player 2 wins!!", 1, yellow)
					screen.blit(label, (40,10))
					game_over = True

				print_board(board)
				draw_board(board, PLAYER_PIECE, AI_PIECE, screen)

				turn += 1
				turn = turn % 2

		if game_over:
			pygame.time.wait(3000)
# example
if __name__ == "__main__":
    play_game(minimax)<|MERGE_RESOLUTION|>--- conflicted
+++ resolved
@@ -3,12 +3,8 @@
 import pygame
 import sys
 import math
-<<<<<<< HEAD
-import external.connect4.connect4_with_ai as c4
 from mcts_interface import get_mcts_move, get_mcts_move_with_analysis
-=======
 from utils import create_board, drop_piece, is_valid_location, get_next_open_row, print_board, winning_move, minimax, draw_board, create_screen
->>>>>>> b5a293a5
 
 def play_game(model, row_count=6, column_count=7, squaresize=100, blue=(0,0,255), black=(0,0,0),
 			   red=(255,0,0), yellow=(255,255,0)):
@@ -75,42 +71,32 @@
 						draw_board(board, PLAYER_PIECE, AI_PIECE, screen)
 
 
-<<<<<<< HEAD
 	# # Ask for Player 2 Input
 	if turn == AI and not game_over:
 
 		#col = random.randint(0, COLUMN_COUNT-1)
 		#col = pick_best_move(board, AI_PIECE)
-		col, stats = get_mcts_move_with_analysis(board, time_limit=5)
+		col, stats = model(board, time_limit=5)
 		print(f"AI thinking: {stats['iterations']} iterations, {stats['win_rate']:.2f} win rate")
-=======
-		# # Ask for Player 2 Input
-		if turn == AI and not game_over:				
 
-			#col = random.randint(0, COLUMN_COUNT-1)
-			#col = pick_best_move(board, AI_PIECE)
-			col, model_score = model(board, 5, -math.inf, math.inf, False, PLAYER_PIECE, AI_PIECE, EMPTY)
-			col = int(col)
->>>>>>> b5a293a5
+		if is_valid_location(board, col):
+			#pygame.time.wait(500)
+			row = get_next_open_row(board, col)
+			drop_piece(board, row, col, AI_PIECE)
 
-			if is_valid_location(board, col):
-				#pygame.time.wait(500)
-				row = get_next_open_row(board, col)
-				drop_piece(board, row, col, AI_PIECE)
+			if winning_move(board, AI_PIECE):
+				label = myfont.render("Player 2 wins!!", 1, yellow)
+				screen.blit(label, (40,10))
+				game_over = True
 
-				if winning_move(board, AI_PIECE):
-					label = myfont.render("Player 2 wins!!", 1, yellow)
-					screen.blit(label, (40,10))
-					game_over = True
+			print_board(board)
+			draw_board(board, PLAYER_PIECE, AI_PIECE, screen)
 
-				print_board(board)
-				draw_board(board, PLAYER_PIECE, AI_PIECE, screen)
-
-				turn += 1
-				turn = turn % 2
+			turn += 1
+			turn = turn % 2
 
 		if game_over:
 			pygame.time.wait(3000)
 # example
 if __name__ == "__main__":
-    play_game(minimax)+    play_game(get_mcts_move_with_analysis)